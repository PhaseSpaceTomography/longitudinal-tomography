--- conflicted
+++ resolved
@@ -10,16 +10,8 @@
 import numpy.testing as nptest
 
 from .. import commons
-<<<<<<< HEAD
-import longitudinal_tomography.cpp_routines.tomolib_wrappers as tlw
 import longitudinal_tomography.tracking.machine as mch
-from longitudinal_tomography import exceptions as expt
-=======
-# import tomo.cpp_routines.tomolib_wrappers as tlw
 from tomo.cpp_routines import libtomo
-import tomo.tracking.machine as mch
-from tomo import exceptions as expt
->>>>>>> 091b64cc
 
 # Machine arguments based on the input file INDIVShavingC325.dat
 MACHINE_ARGS = commons.get_machine_args()
