<<<<<<< HEAD
major_version = 3
minor_version = 4
patch_level = 3

dev_version = -1

__version__ = '{}.{}'.format(
    major_version,
    minor_version,
)

if patch_level != 0:
    __version__ += f'.{patch_level}'

if dev_version != -1:
    __version__ += '-dev{}'.format(dev_version)

def use_gpu():
    from .utils import tomo_config as conf
    conf.AppConfig.use_gpu()

def use_cpu():
    from .utils import tomo_config as conf
    conf.AppConfig.use_cpu()

def set_double_precision():
    from .utils import tomo_config as conf
    conf.AppConfig.set_double_precision()

def set_single_precision():
    from .utils import tomo_config as conf
    conf.AppConfig.set_single_precision()
=======
from ._version import version as __version__
>>>>>>> 91ee04c5
<|MERGE_RESOLUTION|>--- conflicted
+++ resolved
@@ -1,14 +1,13 @@
-<<<<<<< HEAD
-major_version = 3
-minor_version = 4
-patch_level = 3
+# major_version = 3
+# minor_version = 4
+# patch_level = 3
 
-dev_version = -1
+# dev_version = -1
 
-__version__ = '{}.{}'.format(
-    major_version,
-    minor_version,
-)
+# __version__ = '{}.{}'.format(
+#     major_version,
+#     minor_version,
+# )
 
 if patch_level != 0:
     __version__ += f'.{patch_level}'
@@ -31,6 +30,5 @@
 def set_single_precision():
     from .utils import tomo_config as conf
     conf.AppConfig.set_single_precision()
-=======
+
 from ._version import version as __version__
->>>>>>> 91ee04c5
