--- conflicted
+++ resolved
@@ -1,10 +1,6 @@
 major_version = 3
 minor_version = 4
-<<<<<<< HEAD
-patch_level = 2
-=======
 patch_level = 3
->>>>>>> 99d21012
 
 dev_version = -1
 
